--- conflicted
+++ resolved
@@ -1432,63 +1432,6 @@
   return ['output_%d' % (i + 1) for i in range(len(outputs_list))]
 
 
-<<<<<<< HEAD
-def trace_model_call(model, input_signature=None):
-  """Trace the model call to create a tf.function for exporting a Keras model.
-
-  Args:
-    model: A Keras model.
-    input_signature: optional, a list of tf.TensorSpec objects specifying the
-      inputs to the model.
-
-  Returns:
-    A tf.function wrapping the model's call function with input signatures set.
-
-  Raises:
-    ValueError: if input signature cannot be inferred from the model.
-  """
-  if input_signature is None:
-    if isinstance(model.call, def_function.Function):
-      input_signature = model.call.input_signature
-
-  if input_signature is None:
-    try:
-      inputs = model.inputs
-      input_names = model.input_names
-    except AttributeError:
-      raise ValueError(
-          'Model {} cannot be saved because the input shapes have not been '
-          'set. Usually, input shapes are automatically determined from calling'
-          ' .fit() or .predict(). To manually set the shapes, call '
-          'model._set_inputs(inputs).'.format(model))
-    input_specs = []
-    for input_tensor, input_name in zip(inputs, input_names):
-      input_specs.append(tensor_spec.TensorSpec(
-          shape=input_tensor.shape, dtype=input_tensor.dtype,
-          name=input_name))
-    # The input signature of the call function is a list with one element, since
-    # all tensor inputs must be passed in as the first argument.
-    input_signature = [input_specs] if len(input_specs) > 1 else input_specs
-
-  # TODO(mdan): Should the model's call be autographed by default?
-  @def_function.function(input_signature=input_signature, autograph=False)
-  def _wrapped_model(*args):
-    """A concrete tf.function that wraps the model's call function."""
-    # When given a single input, Keras models will call the model on the tensor
-    # rather than a list consisting of the single tensor.
-    inputs = args[0] if len(input_signature) == 1 else list(args)
-    outputs_list = nest.flatten(model(inputs=inputs))
-    try:
-      output_names = model.output_names
-    except AttributeError:
-      output_names = generic_output_names(outputs_list)
-    return {name: output for name, output in zip(output_names, outputs_list)}
-
-  return _wrapped_model
-
-
-=======
->>>>>>> 764109a3
 def set_run_eagerly_for_dict_structure(model, x):
   """Set model.run_eagerly to true if x is dict structure.
 
