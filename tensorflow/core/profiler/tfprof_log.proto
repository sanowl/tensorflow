syntax = "proto3";

package tensorflow.tfprof;

import "tensorflow/core/framework/attr_value.proto";
import "tensorflow/core/framework/step_stats.proto";

// It specifies the Python callstack that creates an op.
message CodeDef {
  repeated Trace traces = 1;
  message Trace {
    string file = 1 [deprecated = true];  // deprecated by file_id.
    int64 file_id = 6;

    int32 lineno = 2;

    string function = 3 [deprecated = true];  // deprecated by function_id.
    int64 function_id = 7;

    string line = 4 [deprecated = true];  // deprecated line_id.
    int64 line_id = 8;

    int32 func_start_line = 5;
  }
}

message OpLogEntry {
  // op name.
  string name = 1;
  // float_ops is filled by tfprof Python API when called. It requires the
  // op has RegisterStatistics defined. Currently, Conv2D, MatMul, etc, are
  // implemented.
  int64 float_ops = 2;
  // User can define extra op type information for an op. This allows the user
  // to select a group of ops precisely using op_type as a key.
  repeated string types = 3;
  // Used to support tfprof "code" view.
  CodeDef code_def = 4;
}

message OpLogProto {
  repeated OpLogEntry log_entries = 1;

  // Maps from id of CodeDef file,function,line to its string
  // In the future can also map other id of other fields to string.
  map<int64, string> id_to_string = 2;
}

// A proto representation of the profiler's profile.
// It allows serialization, shipping around and deserialization of the profiles.
//
// Please don't depend on the internals of the profile proto.
message ProfileProto {
  map<int64, ProfileNode> nodes = 1;
  // Whether or not has code traces.
  bool has_trace = 2;
  // Traced steps.
  repeated int64 steps = 3;

  // Maps from id of CodeDef file,function,line to its string
  // In the future can also map other id of other fields to string.
  map<int64, string> id_to_string = 4;
}

message ProfileNode {
  // graph node name.
  string name = 1;
  // graph operation type.
  string op = 9;
  // A unique id for the node.
  int64 id = 13;

  map<int32, int64> inputs = 2;
  map<int32, Tuple> input_shapes = 16;
  map<int32, int64> outputs = 3;
  map<int32, Tuple> output_shapes = 15;
  // A map from source node id to its output index to current node.
  map<int64, int32> src_output_index = 14;

  repeated int64 shape = 4;
  repeated string op_types = 5;
  string canonical_device = 6;
  string host_device = 7;

  int64 float_ops = 8;

  CodeDef trace = 10;
  map<string, AttrValue> attrs = 11;

  map<int64, ExecProfile> execs = 12;
}

message ExecProfile {
  // Can be larger than 1 if run multiple times in loop.
  int64 run_count = 1;
  // The earliest/latest time including scheduling and execution.
  int64 all_start_micros = 2;
  int64 latest_end_micros = 3;

  // device -> vector of {op_start_micros, op_exec_micros} pairs.
  // accelerator_execs: gpu:id/stream:all -> {op_start_micros, op_exec_micros}
  // For accelerator, vector size can be larger than 1, multiple kernel fires
  // or in tf.while_loop.
  map<string, ExecTime> accelerator_execs = 4;
  // cpu_execs: cpu/gpu:id -> {op_start_micros, op_exec_micros}
  // For cpu, vector size can be larger than 1 if in tf.while_loop.
  map<string, ExecTime> cpu_execs = 5;

  // Each entry to memory information of a scheduling of the node.
  // Normally, there will be multiple entries in while_loop.
  repeated ExecMemory memory_execs = 7;
  // The allocation and deallocation times and sizes throughout execution.
  repeated AllocationRecord allocations = 11;
  // The devices related to this execution.
  repeated string devices = 6;
}

message ExecTime {
  repeated Tuple times = 1;
}

message ExecMemory {
  // This is the timestamp when the memory information was tracked.
  int64 memory_micros = 1;
  // NOTE: Please don't depend on the following 4 fields yet. Due to
  // TensorFlow internal tracing issues, the numbers can be quite wrong.
  // TODO(xpan): Fix the TensorFlow internal tracing.
  int64 host_temp_bytes = 2;
  int64 host_persistent_bytes = 3;
  int64 accelerator_temp_bytes = 4;
  int64 accelerator_persistent_bytes = 5;

  // Total bytes requested by the op.
  int64 requested_bytes = 6;
  // Total bytes requested by the op and released before op end.
  int64 peak_bytes = 7;
  // Total bytes requested by the op and not released after op end.
  int64 residual_bytes = 8;
  // Total bytes output by the op (not necessarily requested by the op).
  int64 output_bytes = 9;
  // The total number of bytes currently allocated by the allocator if >0.
<<<<<<< HEAD
  int64 allocator_bytes_in_use = 15;

  bool memory_initialized = 16;
}

message ExecTime {
  repeated Tuple times = 1;
=======
  int64 allocator_bytes_in_use = 10;
  // The memory of each output of the operation.
  map<int32, Memory> output_memory = 11;
>>>>>>> 634515e1
}

message Tuple {
  repeated int64 int64_values = 1;
}

message Memory {
  int64 bytes = 1;
  uint64 ptr = 2;
}<|MERGE_RESOLUTION|>--- conflicted
+++ resolved
@@ -139,19 +139,9 @@
   // Total bytes output by the op (not necessarily requested by the op).
   int64 output_bytes = 9;
   // The total number of bytes currently allocated by the allocator if >0.
-<<<<<<< HEAD
-  int64 allocator_bytes_in_use = 15;
-
-  bool memory_initialized = 16;
-}
-
-message ExecTime {
-  repeated Tuple times = 1;
-=======
   int64 allocator_bytes_in_use = 10;
   // The memory of each output of the operation.
   map<int32, Memory> output_memory = 11;
->>>>>>> 634515e1
 }
 
 message Tuple {
