# Copyright 2016 The TensorFlow Authors. All Rights Reserved.
#
# Licensed under the Apache License, Version 2.0 (the "License");
# you may not use this file except in compliance with the License.
# You may obtain a copy of the License at
#
#     http://www.apache.org/licenses/LICENSE-2.0
#
# Unless required by applicable law or agreed to in writing, software
# distributed under the License is distributed on an "AS IS" BASIS,
# WITHOUT WARRANTIES OR CONDITIONS OF ANY KIND, either express or implied.
# See the License for the specific language governing permissions and
# limitations under the License.
# ==============================================================================
"""Implementations of different data feeders to provide data for TF trainer."""

# TODO(ipolosukhin): Replace this module with feed-dict queue runners & queues.

from __future__ import absolute_import
from __future__ import division
from __future__ import print_function

import itertools
import math

import numpy as np
import six
from six.moves import xrange  # pylint: disable=redefined-builtin

from tensorflow.python.framework import dtypes
from tensorflow.python.ops import array_ops
from tensorflow.python.platform import tf_logging as logging

# pylint: disable=g-multiple-import,g-bad-import-order
from .pandas_io import HAS_PANDAS, extract_pandas_data, extract_pandas_matrix, extract_pandas_labels
from .dask_io import HAS_DASK, extract_dask_data, extract_dask_labels

# pylint: enable=g-multiple-import,g-bad-import-order


def _get_in_out_shape(x_shape, y_shape, n_classes, batch_size=None):
  """Returns shape for input and output of the data feeder."""
  x_is_dict, y_is_dict = isinstance(
      x_shape, dict), y_shape is not None and isinstance(y_shape, dict)
  if y_is_dict and n_classes is not None:
    assert isinstance(n_classes, dict)

  if batch_size is None:
    batch_size = list(x_shape.values())[0][0] if x_is_dict else x_shape[0]
  elif batch_size <= 0:
    raise ValueError('Invalid batch_size %d.' % batch_size)

  if x_is_dict:
    input_shape = {}
    for k, v in list(x_shape.items()):
      input_shape[k] = [batch_size] + (list(v[1:]) if len(v) > 1 else [1])
  else:
    x_shape = list(x_shape[1:]) if len(x_shape) > 1 else [1]
    input_shape = [batch_size] + x_shape

  if y_shape is None:
    return input_shape, None, batch_size

  def out_el_shape(out_shape, num_classes):
    out_shape = list(out_shape[1:]) if len(out_shape) > 1 else []
    # Skip first dimension if it is 1.
    if out_shape and out_shape[0] == 1:
      out_shape = out_shape[1:]
    if num_classes is not None and num_classes > 1:
      return [batch_size] + out_shape + [num_classes]
    else:
      return [batch_size] + out_shape

  if not y_is_dict:
    output_shape = out_el_shape(y_shape, n_classes)
  else:
    output_shape = dict([
        (k, out_el_shape(v, n_classes[k]
                         if n_classes is not None and k in n_classes else None))
        for k, v in list(y_shape.items())
    ])

  return input_shape, output_shape, batch_size


def _data_type_filter(x, y):
  """Filter data types into acceptable format."""
  if HAS_DASK:
    x = extract_dask_data(x)
    if y is not None:
      y = extract_dask_labels(y)
  if HAS_PANDAS:
    x = extract_pandas_data(x)
    if y is not None:
      y = extract_pandas_labels(y)
  return x, y


def _is_iterable(x):
  return hasattr(x, 'next') or hasattr(x, '__next__')


def setup_train_data_feeder(x,
                            y,
                            n_classes,
                            batch_size=None,
                            shuffle=True,
                            epochs=None):
  """Create data feeder, to sample inputs from dataset.

  If `x` and `y` are iterators, use `StreamingDataFeeder`.

  Args:
    x: numpy, pandas or Dask matrix or dictionary of aforementioned. Also
      supports iterables.
    y: numpy, pandas or Dask array or dictionary of aforementioned. Also
      supports
      iterables.
    n_classes: number of classes. Must be None or same type as y. In case, `y`
      is `dict`
      (or iterable which returns dict) such that `n_classes[key] = n_classes for
        y[key]`
    batch_size: size to split data into parts. Must be >= 1.
    shuffle: Whether to shuffle the inputs.
    epochs: Number of epochs to run.

  Returns:
    DataFeeder object that returns training data.

  Raises:
    ValueError: if one of `x` and `y` is iterable and the other is not.
  """
  x, y = _data_type_filter(x, y)
  if HAS_DASK:
    # pylint: disable=g-import-not-at-top
    import dask.dataframe as dd
    if (isinstance(x, (dd.Series, dd.DataFrame)) and
        (y is None or isinstance(y, (dd.Series, dd.DataFrame)))):
      data_feeder_cls = DaskDataFeeder
    else:
      data_feeder_cls = DataFeeder
  else:
    data_feeder_cls = DataFeeder

  if _is_iterable(x):
    if y is not None and not _is_iterable(y):
      raise ValueError('Both x and y should be iterators for '
                       'streaming learning to work.')
    return StreamingDataFeeder(x, y, n_classes, batch_size)
  return data_feeder_cls(
      x, y, n_classes, batch_size, shuffle=shuffle, epochs=epochs)


def _batch_data(x, batch_size=None):
  if (batch_size is not None) and (batch_size <= 0):
    raise ValueError('Invalid batch_size %d.' % batch_size)

  x_first_el = six.next(x)
  x = itertools.chain([x_first_el], x)

  chunk = dict([(k, []) for k in list(x_first_el.keys())]) if isinstance(
      x_first_el, dict) else []
  chunk_filled = False
  for data in x:
    if isinstance(data, dict):
      for k, v in list(data.items()):
        chunk[k].append(v)
        if (batch_size is not None) and (len(chunk[k]) >= batch_size):
          chunk[k] = np.matrix(chunk[k])
          chunk_filled = True
      if chunk_filled:
        yield chunk
        chunk = dict([(k, []) for k in list(x_first_el.keys())]) if isinstance(
            x_first_el, dict) else []
        chunk_filled = False
    else:
      chunk.append(data)
      if (batch_size is not None) and (len(chunk) >= batch_size):
        yield np.matrix(chunk)
        chunk = []

  if isinstance(x_first_el, dict):
    for k, v in list(data.items()):
      chunk[k] = np.matrix(chunk[k])
    yield chunk
  else:
    yield np.matrix(chunk)


def setup_predict_data_feeder(x, batch_size=None):
  """Returns an iterable for feeding into predict step.

  Args:
    x: numpy, pandas, Dask array or dictionary of aforementioned. Also supports
      iterable.
    batch_size: Size of batches to split data into. If `None`, returns one
      batch of full size.

  Returns:
    List or iterator (or dictionary thereof) of parts of data to predict on.

  Raises:
    ValueError: if `batch_size` <= 0.
  """
  if HAS_DASK:
    x = extract_dask_data(x)
  if HAS_PANDAS:
    x = extract_pandas_data(x)
  if _is_iterable(x):
    return _batch_data(x, batch_size)
  if len(x.shape) == 1:
    x = np.reshape(x, (-1, 1))
  if batch_size is not None:
    if batch_size <= 0:
      raise ValueError('Invalid batch_size %d.' % batch_size)
    n_batches = int(math.ceil(float(len(x)) / batch_size))
    return [x[i * batch_size:(i + 1) * batch_size] for i in xrange(n_batches)]
  return [x]


def setup_processor_data_feeder(x):
  """Sets up processor iterable.

  Args:
    x: numpy, pandas or iterable.

  Returns:
    Iterable of data to process.
  """
  if HAS_PANDAS:
    x = extract_pandas_matrix(x)
  return x


def check_array(array, dtype):
  """Checks array on dtype and converts it if different.

  Args:
    array: Input array.
    dtype: Expected dtype.

  Returns:
    Original array or converted.
  """
  # skip check if array is instance of other classes, e.g. h5py.Dataset
  # to avoid copying array and loading whole data into memory
  if isinstance(array, (np.ndarray, list)):
    array = np.array(array, dtype=dtype, order=None, copy=False)
  return array


def _access(data, iloc):
  """Accesses an element from collection, using integer location based indexing.

  Args:
    data: array-like. The collection to access
    iloc: `int` or `list` of `int`s. Location(s) to access in `collection`

  Returns:
    The element of `a` found at location(s) `iloc`.
  """
  if HAS_PANDAS:
    import pandas as pd  # pylint: disable=g-import-not-at-top
    if isinstance(data, pd.Series) or isinstance(data, pd.DataFrame):
      return data.iloc[iloc]
  return data[iloc]


def _check_dtype(dtype):
  if dtypes.as_dtype(dtype) == dtypes.float64:
    logging.warn(
        'float64 is not supported by many models, consider casting to float32.')
  return dtype


class DataFeeder(object):
  """Data feeder is an example class to sample data for TF trainer."""

  def __init__(self,
               x,
               y,
               n_classes,
               batch_size=None,
               shuffle=True,
               random_state=None,
               epochs=None):
    """Initializes a DataFeeder instance.

    Args:
      x: One feature sample which can either Nd numpy matrix of shape
        `[n_samples, n_features, ...]` or dictionary of Nd numpy matrix.
      y: label vector, either floats for regression or class id for
        classification. If matrix, will consider as a sequence of labels.
        Can be `None` for unsupervised setting. Also supports dictionary of
        labels.
      n_classes: Number of classes, 0 and 1 are considered regression, `None`
        will pass through the input labels without one-hot conversion. Also, if
        `y` is `dict`, then `n_classes` must be `dict` such that
        `n_classes[key] = n_classes for label y[key]`, `None` otherwise.
      batch_size: Mini-batch size to accumulate samples in one mini batch.
      shuffle: Whether to shuffle `x`.
      random_state: Numpy `RandomState` object to reproduce sampling.
      epochs: Number of times to iterate over input data before raising
        `StopIteration` exception.

    Attributes:
      x: Input features (ndarray or dictionary of ndarrays).
      y: Input label (ndarray or dictionary of ndarrays).
      n_classes: Number of classes (if `None`, pass through indices without
        one-hot conversion).
      batch_size: Mini-batch size to accumulate.
      input_shape: Shape of the input (or dictionary of shapes).
      output_shape: Shape of the output (or dictionary of shapes).
      input_dtype: DType of input (or dictionary of shapes).
      output_dtype: DType of output (or dictionary of shapes.
    """
    x_is_dict, y_is_dict = isinstance(x, dict), y is not None and isinstance(
        y, dict)
    if isinstance(y, list):
      y = np.array(y)

    self._x = dict([(k, check_array(v, v.dtype)) for k, v in list(x.items())
                   ]) if x_is_dict else check_array(x, x.dtype)
<<<<<<< HEAD
    self._y = None if y is None else \
      dict([(k, check_array(v, v.dtype)) for k, v in list(y.items())]) if y_is_dict else check_array(y, y.dtype)
=======
    self._y = None if y is None else (
        dict([(k, check_array(v, v.dtype)) for k, v in list(y.items())])
        if y_is_dict else check_array(y, y.dtype))
>>>>>>> d57572e9

    # self.n_classes is not None means we're converting raw target indices
    # to one-hot.
    if n_classes is not None:
      if not y_is_dict:
        y_dtype = (np.int64
                   if n_classes is not None and n_classes > 1 else np.float32)
        self._y = (None if y is None else check_array(y, dtype=y_dtype))

    self.n_classes = n_classes
    self.max_epochs = epochs

    x_shape = dict([(k, v.shape) for k, v in list(self._x.items())
                   ]) if x_is_dict else self._x.shape
    y_shape = dict([(k, v.shape) for k, v in list(self._y.items())
                   ]) if y_is_dict else None if y is None else self._y.shape

    self.input_shape, self.output_shape, self._batch_size = _get_in_out_shape(
        x_shape, y_shape, n_classes, batch_size)

    # Input dtype matches dtype of x.
    self._input_dtype = (
        dict([(k, _check_dtype(v.dtype)) for k, v in list(self._x.items())])
        if x_is_dict else _check_dtype(self._x.dtype))

    # self._output_dtype == np.float32 when y is None
    self._output_dtype = (
        dict([(k, _check_dtype(v.dtype)) for k, v in list(self._y.items())])
        if y_is_dict else (
            _check_dtype(self._y.dtype) if y is not None else np.float32))

    # self.n_classes is None means we're passing in raw target indices
    if n_classes is not None and y_is_dict:
      for key in list(n_classes.keys()):
        if key in self._output_dtype:
          self._output_dtype[key] = np.float32

    self._shuffle = shuffle
    self.random_state = np.random.RandomState(
        42) if random_state is None else random_state

    num_samples = list(self._x.values())[0].shape[
        0] if x_is_dict else self._x.shape[0]
    if self._shuffle:
      self.indices = self.random_state.permutation(num_samples)
    else:
      self.indices = np.array(range(num_samples))
    self.offset = 0
    self.epoch = 0
    self._epoch_placeholder = None

  @property
  def x(self):
    return self._x

  @property
  def y(self):
    return self._y

  @property
  def shuffle(self):
    return self._shuffle

  @property
  def input_dtype(self):
    return self._input_dtype

  @property
  def output_dtype(self):
    return self._output_dtype

  @property
  def batch_size(self):
    return self._batch_size

  def make_epoch_variable(self):
    """Adds a placeholder variable for the epoch to the graph.

    Returns:
      The epoch placeholder.
    """
    self._epoch_placeholder = array_ops.placeholder(
        dtypes.int32, [1], name='epoch')
    return self._epoch_placeholder

  def input_builder(self):
    """Builds inputs in the graph.

    Returns:
      Two placeholders for inputs and outputs.
    """

    def get_placeholder(shape, dtype, name_prepend):
      if shape is None:
        return None
      if isinstance(shape, dict):
        placeholder = {}
        for key in list(shape.keys()):
          placeholder[key] = array_ops.placeholder(
              dtypes.as_dtype(dtype[key]), [None] + shape[key][1:],
              name=name_prepend + '_' + key)
      else:
        placeholder = array_ops.placeholder(
            dtypes.as_dtype(dtype), [None] + shape[1:], name=name_prepend)
      return placeholder

    self._input_placeholder = get_placeholder(self.input_shape,
                                              self._input_dtype, 'input')
    self._output_placeholder = get_placeholder(self.output_shape,
                                               self._output_dtype, 'output')
    return self._input_placeholder, self._output_placeholder

  def set_placeholders(self, input_placeholder, output_placeholder):
    """Sets placeholders for this data feeder.

    Args:
      input_placeholder: Placeholder for `x` variable. Should match shape
        of the examples in the x dataset.
      output_placeholder: Placeholder for `y` variable. Should match
        shape of the examples in the y dataset. Can be `None`.
    """
    self._input_placeholder = input_placeholder
    self._output_placeholder = output_placeholder

  def get_feed_params(self):
    """Function returns a `dict` with data feed params while training.

    Returns:
      A `dict` with data feed params while training.
    """
    return {
        'epoch': self.epoch,
        'offset': self.offset,
        'batch_size': self._batch_size
    }

  def get_feed_dict_fn(self):
    """Returns a function that samples data into given placeholders.

    Returns:
      A function that when called samples a random subset of batch size
      from `x` and `y`.
    """
    x_is_dict, y_is_dict = isinstance(
        self._x, dict), self._y is not None and isinstance(self._y, dict)

    # Assign input features from random indices.
    def extract(data, indices):
      return (np.array(_access(data, indices)).reshape((indices.shape[0], 1)) if
              len(data.shape) == 1 else _access(data, indices))

    # assign labels from random indices
    def assign_label(data, shape, dtype, n_classes, indices):
      shape[0] = indices.shape[0]
      out = np.zeros(shape, dtype=dtype)
      for i in xrange(out.shape[0]):
        sample = indices[i]
        # self.n_classes is None means we're passing in raw target indices
        if n_classes is None:
          out[i] = _access(data, sample)
        else:
          if n_classes > 1:
            if len(shape) == 2:
              out.itemset((i, int(_access(data, sample))), 1.0)
            else:
              for idx, value in enumerate(_access(data, sample)):
                out.itemset(tuple([i, idx, value]), 1.0)
          else:
            out[i] = _access(data, sample)
      return out

    def _feed_dict_fn():
      """Function that samples data into given placeholders."""
      if self.max_epochs is not None and self.epoch + 1 > self.max_epochs:
        raise StopIteration
      assert self._input_placeholder is not None
      feed_dict = {}
      if self._epoch_placeholder is not None:
        feed_dict[self._epoch_placeholder.name] = [self.epoch]

      # Take next batch of indices.
      x_len = list(self._x.values())[0].shape[
          0] if x_is_dict else self._x.shape[0]
      end = min(x_len, self.offset + self._batch_size)
      batch_indices = self.indices[self.offset:end]

      # adding input placeholder
      feed_dict.update(
          dict([(self._input_placeholder[k].name, extract(v, batch_indices))
                for k, v in list(self._x.items())]) if x_is_dict else
          {self._input_placeholder.name: extract(self._x, batch_indices)})

      # move offset and reset it if necessary
      self.offset += self._batch_size
      if self.offset >= x_len:
        self.indices = self.random_state.permutation(
            x_len) if self._shuffle else np.array(range(x_len))
        self.offset = 0
        self.epoch += 1

      # return early if there are no labels
      if self._output_placeholder is None:
        return feed_dict

      # adding output placeholders
      if y_is_dict:
        for k, v in list(self._y.items()):
          n_classes = (self.n_classes[k] if k in self.n_classes else
                       None) if self.n_classes is not None else None
          shape, dtype = self.output_shape[k], self._output_dtype[k]
          feed_dict.update({
              self._output_placeholder[k].name:
                  assign_label(v, shape, dtype, n_classes, batch_indices)
          })
      else:
        shape, dtype, n_classes = self.output_shape, self._output_dtype, self.n_classes
        feed_dict.update({
            self._output_placeholder.name:
                assign_label(self._y, shape, dtype, n_classes, batch_indices)
        })

      return feed_dict

    return _feed_dict_fn


class StreamingDataFeeder(DataFeeder):
  """Data feeder for TF trainer that reads data from iterator.

  Streaming data feeder allows to read data as it comes it from disk or
  somewhere else. It's custom to have this iterators rotate infinetly over
  the dataset, to allow control of how much to learn on the trainer side.
  """

  def __init__(self, x, y, n_classes, batch_size):
    """Initializes a StreamingDataFeeder instance.

    Args:
      x: iterator each element of which returns one feature sample. Sample can
        be a Nd numpy matrix or dictionary of Nd numpy matrices.
      y: iterator each element of which returns one label sample. Sample can be
        a Nd numpy matrix or dictionary of Nd numpy matrices with 1 or many
        classes regression values.
      n_classes: indicator of how many classes the corresponding label sample
        has for the purposes of one-hot conversion of label. In case where `y`
        is a dictionary, `n_classes` must be dictionary (with same keys as `y`)
        of how many classes there are in each label in `y`. If key is
        present in `y` and missing in `n_classes`, the value is assumed `None`
        and no one-hot conversion will be applied to the label with that key.
      batch_size: Mini batch size to accumulate samples in one batch. If set
        `None`, then assumes that iterator to return already batched element.

    Attributes:
      x: input features (or dictionary of input features).
      y: input label (or dictionary of output features).
      n_classes: number of classes.
      batch_size: mini batch size to accumulate.
      input_shape: shape of the input (can be dictionary depending on `x`).
      output_shape: shape of the output (can be dictionary depending on `y`).
      input_dtype: dtype of input (can be dictionary depending on `x`).
      output_dtype: dtype of output (can be dictionary depending on `y`).
    """
    # pylint: disable=invalid-name,super-init-not-called
    x_first_el = six.next(x)
    self._x = itertools.chain([x_first_el], x)
    if y is not None:
      y_first_el = six.next(y)
      self._y = itertools.chain([y_first_el], y)
    else:
      y_first_el = None
      self._y = None
    self.n_classes = n_classes

    x_is_dict = isinstance(x_first_el, dict)
    y_is_dict = y is not None and isinstance(y_first_el, dict)
    if y_is_dict and n_classes is not None:
      assert isinstance(n_classes, dict)

    # extract shapes for first_elements
    if x_is_dict:
      x_first_el_shape = dict(
          [(k, [1] + list(v.shape)) for k, v in list(x_first_el.items())])
    else:
      x_first_el_shape = [1] + list(x_first_el.shape)

    if y_is_dict:
      y_first_el_shape = dict(
          [(k, [1] + list(v.shape)) for k, v in list(y_first_el.items())])
    elif y is None:
      y_first_el_shape = None
    else:
      y_first_el_shape = ([1] + list(y_first_el[0].shape if isinstance(
          y_first_el, list) else y_first_el.shape))

    self.input_shape, self.output_shape, self._batch_size = _get_in_out_shape(
        x_first_el_shape, y_first_el_shape, n_classes, batch_size)

    # Input dtype of x_first_el.
    if x_is_dict:
      self._input_dtype = dict(
          [(k, _check_dtype(v.dtype)) for k, v in list(x_first_el.items())])
    else:
      self._input_dtype = _check_dtype(x_first_el.dtype)

    # Output dtype of y_first_el.
    def check_y_dtype(el):
      if isinstance(el, np.ndarray):
        return el.dtype
      elif isinstance(el, list):
        return check_y_dtype(el[0])
      else:
        return _check_dtype(np.dtype(type(el)))

    # Output types are floats, due to both softmaxes and regression req.
    if n_classes is not None and (y is None or not y_is_dict) and n_classes > 0:
      self._output_dtype = np.float32
    elif y_is_dict:
      self._output_dtype = dict(
          [(k, check_y_dtype(v)) for k, v in list(y_first_el.items())])
    elif y is None:
      self._output_dtype = None
    else:
      self._output_dtype = check_y_dtype(y_first_el)

  def get_feed_params(self):
    """Function returns a `dict` with data feed params while training.

    Returns:
      A `dict` with data feed params while training.
    """
    return {'batch_size': self._batch_size}

  def get_feed_dict_fn(self):
    """Returns a function, that will sample data and provide it to placeholders.

    Returns:
      A function that when called samples a random subset of batch size
      from x and y.
    """
    self.stopped = False

    def _feed_dict_fn():
      """Samples data and provides it to placeholders.

      Returns:
        `dict` of input and output tensors.
      """

      def init_array(shape, dtype):
        """Initialize array of given shape or dict of shapes and dtype."""
        if shape is None:
          return None
        elif isinstance(shape, dict):
          return dict([(k, np.zeros(shape[k], dtype[k]))
                       for k in list(shape.keys())])
        else:
          return np.zeros(shape, dtype=dtype)

      def put_data_array(dest, index, source=None, n_classes=None):
        """Puts data array into container."""
        if source is None:
          dest = dest[:index]
        elif n_classes is not None and n_classes > 1:
          if len(self.output_shape) == 2:
            dest.itemset((index, source), 1.0)
          else:
            for idx, value in enumerate(source):
              dest.itemset(tuple([index, idx, value]), 1.0)
        else:
          if len(dest.shape) > 1:
            dest[index, :] = source
          else:
            dest[index] = source[0] if isinstance(source, list) else source
        return dest

      def put_data_array_or_dict(holder, index, data=None, n_classes=None):
        """Puts data array or data dictionary into container."""
        if holder is None:
          return None
        if isinstance(holder, dict):
          if data is None:
            data = {k: None for k in holder.keys()}
          assert isinstance(data, dict)
          for k in holder.keys():
            num_classes = n_classes[k] if (n_classes is not None and
                                           k in n_classes) else None
            holder[k] = put_data_array(holder[k], index, data[k], num_classes)
        else:
          holder = put_data_array(holder, index, data, n_classes)
        return holder

      if self.stopped:
        raise StopIteration

      inp = init_array(self.input_shape, self._input_dtype)
      out = init_array(self.output_shape, self._output_dtype)

      for i in xrange(self._batch_size):
        # Add handling when queue ends.
        try:
          next_inp = six.next(self._x)
          inp = put_data_array_or_dict(inp, i, next_inp, None)
        except StopIteration:
          self.stopped = True
          if i == 0:
            raise
          inp = put_data_array_or_dict(inp, i, None, None)
          out = put_data_array_or_dict(out, i, None, None)
          break

        if self._y is not None:
          next_out = six.next(self._y)
          out = put_data_array_or_dict(out, i, next_out, self.n_classes)

      # creating feed_dict
      if isinstance(inp, dict):
        feed_dict = dict([(self._input_placeholder[k].name, inp[k])
                          for k in list(self._input_placeholder.keys())])
      else:
        feed_dict = {self._input_placeholder.name: inp}
      if self._y is not None:
        if isinstance(out, dict):
          feed_dict.update(
              dict([(self._output_placeholder[k].name, out[k])
                    for k in list(self._output_placeholder.keys())]))
        else:
          feed_dict.update({self._output_placeholder.name: out})

      return feed_dict

    return _feed_dict_fn


class DaskDataFeeder(object):
  """Data feeder for that reads data from dask.Series and dask.DataFrame.

  Numpy arrays can be serialized to disk and it's possible to do random seeks
  into them. DaskDataFeeder will remove requirement to have full dataset in the
  memory and still do random seeks for sampling of batches.
  """

  def __init__(self,
               x,
               y,
               n_classes,
               batch_size,
               shuffle=True,
               random_state=None,
               epochs=None):
    """Initializes a DaskDataFeeder instance.

    Args:
      x: iterator that returns for each element, returns features.
      y: iterator that returns for each element, returns 1 or many classes /
        regression values.
      n_classes: indicator of how many classes the label has.
      batch_size: Mini batch size to accumulate.
      shuffle: Whether to shuffle the inputs.
      random_state: random state for RNG. Note that it will mutate so use a
        int value for this if you want consistent sized batches.
      epochs: Number of epochs to run.

    Attributes:
      x: input features.
      y: input label.
      n_classes: number of classes.
      batch_size: mini batch size to accumulate.
      input_shape: shape of the input.
      output_shape: shape of the output.
      input_dtype: dtype of input.
      output_dtype: dtype of output.

    Raises:
      ValueError: if `x` or `y` are `dict`, as they are not supported currently.
    """

    if isinstance(x, dict) or isinstance(y, dict):
      raise ValueError(
          'DaskDataFeeder does not support dictionaries at the moment.')

    # pylint: disable=invalid-name,super-init-not-called
    import dask.dataframe as dd  # pylint: disable=g-import-not-at-top
    # TODO(terrytangyuan): check x and y dtypes in dask_io like pandas
    self._x = x
    self._y = y
    # save column names
    self._x_columns = list(x.columns)
    if isinstance(y.columns[0], str):
      self._y_columns = list(y.columns)
    else:
      # deal with cases where two DFs have overlapped default numeric colnames
      self._y_columns = len(self._x_columns) + 1
      self._y = self._y.rename(columns={y.columns[0]: self._y_columns})

    # TODO(terrytangyuan): deal with unsupervised cases
    # combine into a data frame
    self.df = dd.multi.concat([self._x, self._y], axis=1)
    self.n_classes = n_classes

    x_count = x.count().compute()[0]
    x_shape = (x_count, len(self._x.columns))
    y_shape = (x_count, len(self._y.columns))
    # TODO(terrytangyuan): Add support for shuffle and epochs.
    self._shuffle = shuffle
    self.epochs = epochs
    self.input_shape, self.output_shape, self._batch_size = _get_in_out_shape(
        x_shape, y_shape, n_classes, batch_size)
    self.sample_fraction = self._batch_size / float(x_count)
    self._input_dtype = _check_dtype(self._x.dtypes[0])
    self._output_dtype = _check_dtype(self._y.dtypes[self._y_columns])
    if random_state is None:
      self.random_state = 66
    else:
      self.random_state = random_state

  def get_feed_params(self):
    """Function returns a `dict` with data feed params while training.

    Returns:
      A `dict` with data feed params while training.
    """
    return {'batch_size': self._batch_size}

  def get_feed_dict_fn(self, input_placeholder, output_placeholder):
    """Returns a function, that will sample data and provide it to placeholders.

    Args:
      input_placeholder: tf.Placeholder for input features mini batch.
      output_placeholder: tf.Placeholder for output labels.

    Returns:
      A function that when called samples a random subset of batch size
      from x and y.
    """

    def _feed_dict_fn():
      """Samples data and provides it to placeholders."""
      # TODO(ipolosukhin): option for with/without replacement (dev version of
      # dask)
      sample = self.df.random_split(
          [self.sample_fraction, 1 - self.sample_fraction],
          random_state=self.random_state)
      inp = extract_pandas_matrix(sample[0][self._x_columns].compute()).tolist()
      out = extract_pandas_matrix(sample[0][self._y_columns].compute())
      # convert to correct dtype
      inp = np.array(inp, dtype=self._input_dtype)
      # one-hot encode out for each class for cross entropy loss
      if HAS_PANDAS:
        import pandas as pd  # pylint: disable=g-import-not-at-top
        if not isinstance(out, pd.Series):
          out = out.flatten()
      out_max = self._y.max().compute().values[0]
      encoded_out = np.zeros((out.size, out_max + 1), dtype=self._output_dtype)
      encoded_out[np.arange(out.size), out] = 1
      return {input_placeholder.name: inp, output_placeholder.name: encoded_out}

    return _feed_dict_fn<|MERGE_RESOLUTION|>--- conflicted
+++ resolved
@@ -321,14 +321,9 @@
 
     self._x = dict([(k, check_array(v, v.dtype)) for k, v in list(x.items())
                    ]) if x_is_dict else check_array(x, x.dtype)
-<<<<<<< HEAD
-    self._y = None if y is None else \
-      dict([(k, check_array(v, v.dtype)) for k, v in list(y.items())]) if y_is_dict else check_array(y, y.dtype)
-=======
     self._y = None if y is None else (
         dict([(k, check_array(v, v.dtype)) for k, v in list(y.items())])
         if y_is_dict else check_array(y, y.dtype))
->>>>>>> d57572e9
 
     # self.n_classes is not None means we're converting raw target indices
     # to one-hot.
